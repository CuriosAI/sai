/*
    This file is part of Leela Zero.
    Copyright (C) 2017-2018 Gian-Carlo Pascutto and contributors
    Copyright (C) 2018 SAI Team

    Leela Zero is free software: you can redistribute it and/or modify
    it under the terms of the GNU General Public License as published by
    the Free Software Foundation, either version 3 of the License, or
    (at your option) any later version.

    Leela Zero is distributed in the hope that it will be useful,
    but WITHOUT ANY WARRANTY; without even the implied warranty of
    MERCHANTABILITY or FITNESS FOR A PARTICULAR PURPOSE.  See the
    GNU General Public License for more details.

    You should have received a copy of the GNU General Public License
    along with Leela Zero.  If not, see <http://www.gnu.org/licenses/>.
*/

#ifndef FASTSTATE_H_INCLUDED
#define FASTSTATE_H_INCLUDED

#include <cstddef>
#include <array>
#include <string>
#include <vector>

#include "FullBoard.h"

class FastState {
public:
    void init_game(int size, float komi);
    void reset_game();
    void reset_board();

    void play_move(int vertex);
<<<<<<< HEAD
=======

>>>>>>> 19aa86ff
    bool is_move_legal(int color, int vertex) const;

    void set_komi(float komi);
    void add_komi(float delta);
    float get_komi() const;
    void set_handicap(int hcap);
    int get_handicap() const;
    int get_passes() const;
    int get_to_move() const;
    void set_to_move(int tomove);
    void set_passes(int val);
    void increment_passes();

    float final_score() const;
    std::uint64_t get_symmetry_hash(int symmetry) const;

    size_t get_movenum() const;
    int get_last_move() const;
    void display_state();
    void display_legal(int color);
    std::string move_to_text(int move);

    void set_blunder_state(bool state);
    bool is_blunder();
    bool is_symmetry_invariant(const int symmetry) const;
    
    FullBoard board;

    float m_komi;
    int m_handicap;
    int m_passes;
    int m_komove;
    size_t m_movenum;
    int m_lastmove;

    // last rndly chosen move with low probability
    // we don't save training info before that point
    bool m_blunder_chosen = false;

protected:
    void play_move(int color, int vertex);
};

#endif<|MERGE_RESOLUTION|>--- conflicted
+++ resolved
@@ -34,10 +34,6 @@
     void reset_board();
 
     void play_move(int vertex);
-<<<<<<< HEAD
-=======
-
->>>>>>> 19aa86ff
     bool is_move_legal(int color, int vertex) const;
 
     void set_komi(float komi);
@@ -63,7 +59,7 @@
     void set_blunder_state(bool state);
     bool is_blunder();
     bool is_symmetry_invariant(const int symmetry) const;
-    
+
     FullBoard board;
 
     float m_komi;
