--- conflicted
+++ resolved
@@ -45,15 +45,10 @@
     UCTNode() = delete;
     ~UCTNode() = default;
 
-<<<<<<< HEAD
     bool create_children(Network & network,
                          std::atomic<int>& nodecount,
-                         GameState& state, float& eval,
-=======
-    bool create_children(std::atomic<int>& nodecount,
                          GameState& state, float& value, float& alpkt,
-			 float& beta,
->>>>>>> 19aa86ff
+			             float& beta,
                          float min_psa_ratio = 0.0f);
 
     const std::vector<UCTNodePointer>& get_children() const;
@@ -81,15 +76,6 @@
     float get_eval(int tomove) const;
     float get_raw_eval(int tomove, int virtual_loss = 0) const;
     float get_net_eval(int tomove) const;
-<<<<<<< HEAD
-    void virtual_loss();
-    void virtual_loss_undo();
-    void update(float eval);
-
-    // Defined in UCTNodeRoot.cpp, only to be called on m_root in UCTSearch
-    void randomize_first_proportionally();
-    void prepare_root_node(Network & network, int color,
-=======
     float get_agent_eval(int tomove) const;
     float get_eval_bonus() const;
     float get_eval_bonus_father() const;
@@ -106,16 +92,15 @@
                      float num, float den);
     std::array<float, 5> get_urgency() const;
 #endif
-    void virtual_loss(void);
-    void virtual_loss_undo(void);
-    void clear_visits(void);
-    void clear_children_visits(void);
+    void virtual_loss();
+    void virtual_loss_undo();
+    void clear_visits();
+    void clear_children_visits();
     void update(float eval);
 
     // Defined in UCTNodeRoot.cpp, only to be called on m_root in UCTSearch
     bool randomize_first_proportionally();
-    void prepare_root_node(int color,
->>>>>>> 19aa86ff
+    void prepare_root_node(Network & network, int color,
                            std::atomic<int>& nodecount,
                            GameState& state,
                            bool fast_roll_out = false);
