--- conflicted
+++ resolved
@@ -205,13 +205,8 @@
 void FullBoard::reset_board(int size) {
     FastBoard::reset_board(size);
 
-<<<<<<< HEAD
     m_hash = calc_hash();
     m_ko_hash = calc_ko_hash();
-}
-=======
-    calc_hash();
-    calc_ko_hash();
 }
 
 bool FullBoard::remove_dead_stones(const FullBoard & tt_endboard) {
@@ -224,15 +219,15 @@
     myprintf ("\n   ");
     print_columns();
 #endif
-    
+
     for (int j = m_boardsize-1; j >= 0; j--) {
 #ifndef NDEBUG
         myprintf("%2d ", j+1);
 #endif
         for (int i = 0; i < m_boardsize; i++) {
             int vertex = get_vertex(i, j);
-            const auto currcolor = get_square(vertex);
-            const auto endcolor = tt_endboard.get_square(vertex);
+            const auto currcolor = get_state(vertex);
+            const auto endcolor = tt_endboard.get_state(vertex);
             if (currcolor == EMPTY) {
 #ifndef NDEBUG
                 myprintf (". ");
@@ -258,22 +253,21 @@
     myprintf("\n");
 #endif
 
-    
+
     for (int i = 0; i < m_boardsize; i++) {
         for (int j = 0; j < m_boardsize; j++) {
             int vertex = get_vertex(i, j);
-            const auto currcolor = get_square(vertex);
-            const auto endcolor = tt_endboard.get_square(vertex);
+            const auto currcolor = get_state(vertex);
+            const auto endcolor = tt_endboard.get_state(vertex);
             if (currcolor != EMPTY && currcolor != endcolor) {
                 m_prisoners[!currcolor] += remove_string(vertex);
             }
         }
     }
     for (auto vertex : alive_stones) {
-        if (get_square(vertex) == EMPTY) {
+        if (get_state(vertex) == EMPTY) {
             return false;
         }
     }
     return true;
 }
->>>>>>> 19aa86ff
